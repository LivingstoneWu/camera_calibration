import numpy as np
import matplotlib.pyplot as plt
from scipy.io import loadmat
from pathlib import Path
from PIL import Image
<<<<<<< HEAD
import cv2 as cv
=======
from visualization.checkerboard import show_cb_image_with_detected_corners, draw_XY_arrows
from algorithm.general.feature_analysis import define_XYZ_coordinate_system
>>>>>>> 1ef5798c

def calibrate_with_matlab(config: dict, img_file_list: list):
    """
    Tested with MATLAB R2023b + python 3.10
    """
    import matlab.engine
    print("Start a MATLAB engine...")
    eng = matlab.engine.start_matlab()
    eng.addpath("algorithm/matlab")

    num_img_files = len(img_file_list)
    str_img_file_list = eng.cell(1, num_img_files)

    # Convert the file list type for MATLAB
    for idx, path_file in enumerate(img_file_list):
        str_img_file_list[idx] = img_file_list[idx].absolute().__str__()

    # Run matlab script for calibration and save calibration data in .mat files in ./data folder.
    print("Run a MATLAB calibration script...")
    try:
        eng.calib_with_matlab(str_img_file_list, config["checkerboard"]["checker_size"], nargout=0)
    except:
        print("MATLAB did not run successfully.")

    data_folder = Path.cwd() / "data"

    if len(list(data_folder.glob("*.mat"))) != 0:

        print("*.mat files exist. Start loading and processing data.")

        A, K, radial_distortion, tangential_distortion, reprojection_error, points2d = load_mat_files(data_folder)
        absolute_reproject_err = np.sqrt(reprojection_error[:, 0, :] ** 2 + reprojection_error[:, 1, :] ** 2)

        # Reprojection error is averaged over all the detected points for each image
        mean_abs_reproject_err = np.mean(absolute_reproject_err, axis=0)

        print("Finished processing data... \n")

        np.set_printoptions(precision=3, suppress=True)
        print(f"- Intrinsic parameters : \n{K}")
        print(f"  Radial distortion k: {radial_distortion}")
        print(f"  Tangential distortion p: {tangential_distortion}\n")
        print("- Extrinsic parameters")

        # Arrow setting for visualization
        magnification_factor = 30
        head_width = 15
        head_length = 10

        for idx_file in range(num_img_files):

            if config["checkerboard"]["show_figure"]:
                plt.figure()

                img = np.array(Image.open(img_file_list[idx_file]))

                show_cb_image_with_detected_corners(
                    img=img, detected_points=points2d[:, :, idx_file], figure_title=img_file_list[idx_file].name
                )

                rvec = np.array(
                    eng.rotmat2vec3d(
                        matlab.double(A[0, idx_file][:3, :3].tolist())
                    )
                )
                tvec = A[0, idx_file][:3, 3]

                # Prepare distortion coefficients in the format of OpenCV (k1 k2 p1 p2 k3 k4 ...)
                if radial_distortion[0].shape[0] == 2:  # MATLAB's default
                    distortion_coeff = np.concatenate([radial_distortion[0], tangential_distortion[0]])
                elif radial_distortion[0].shape[0] == 3:
                    distortion_coeff = np.concatenate(
                        [
                            radial_distortion[0][:2],
                            tangential_distortion[0],
                            np.array(
                                [radial_distortion[0][2]]
                            )
                        ]
                    )

<<<<<<< HEAD
                if radial_distortion.shape[1] == 2:
                    dist_coef = np.concatenate([radial_distortion.flatten(), tangential_distortion.flatten()])
                else:
                    dist_coef = None
                origin_point = cv.projectPoints(
                    objectPoints=np.array([0.0, 0.0, 0.0]), rvec=cv.Rodrigues(A[0, idx_file][:3, :3])[0],
                    tvec=A[0, idx_file][:3, 3].reshape(3, 1), cameraMatrix=K, distCoeffs=dist_coef
                )[0][0][0]
                plt.plot(origin_point[0], origin_point[1], "ro")
=======
                # Set an origin (X, Y, Z) = (0, 0, 0) and unit vectors in X and Y directions.
                origin_point, x0, y0 = define_XYZ_coordinate_system(
                    rvec=rvec, tvec=tvec, intrinsicK=K, distortion_coeff=distortion_coeff
                )

                # Draw arrows to show X and Y axes
                draw_XY_arrows(
                    origin_point=origin_point,
                    x0=x0,
                    y0=y0,
                    magnification_factor=magnification_factor,
                    head_width=head_width,
                    head_length=head_length,
                )
>>>>>>> 1ef5798c

            print(f"{img_file_list[idx_file].name} | Reprojection error = {mean_abs_reproject_err[idx_file]:.5f}")

            print(f"[R | t]: \n{A[0, idx_file][:3, :]}")
            print(
                "Rot. vec: ",
                np.array(
                    eng.rotmat2vec3d(
                        matlab.double(A[0, idx_file][:3, :3].tolist())
                    )
                ),
                "\n"
            )

        print("- Mean reprojection error")
        print(f" Overall: {np.mean(absolute_reproject_err):.5f}")  # Averaging reprojection errors over all images

        print("**** WARNING ****")
        print("MATLAB and python count array indices in a different way, i.e., python starts with 0 like a[0], a[1], "
              "... and so on, and Matlab goes like a(1), a(2), a(3), ..., and so on. Results shown here are based on"
              "pure MATLAB results. For further processing, small adjustment might be needed. For example, the center "
              "positions (cx, cy) have to be adjusted by 1 if you want to use the determined intrinsics matrix in "
              "python scripts.")

        plt.figure()
        plt.bar(
            np.arange(num_img_files), mean_abs_reproject_err, color="blue", alpha=0.5
        )
        plt.plot(
            [-0.5, num_img_files-0.5], np.mean(absolute_reproject_err) * np.ones(2), "k--"
        )
        plt.xlabel("Images")
        plt.ylabel("Mean reprojection error (pixel)")
        plt.show()
    else:
        raise FileNotFoundError("*.mat files do not exist.")

    eng.quit()  # Terminate the MATLAB engine.


def load_mat_files(data_folder):

    # Get extrinsics parameters (3 x 4 matrix [R | t])
    a = loadmat(data_folder / "extrinsicsA.mat")
    A = a['A']

    # Get intrinsics parameters (3 x 3 matrix)
    k = loadmat(data_folder / "intrinsicsK.mat")
    K = k["K"]

    # Get radial distortion parameters
    rd = loadmat(data_folder / "radialDistortion.mat")
    radial_distortion = rd["rd"]

    # Get tangential distortion parameters
    td = loadmat(data_folder / "tangentialDistortion.mat")
    tangential_distortion = td["td"]

    # Get reprojection errors
    re = loadmat(data_folder / "reprojectionError.mat")
    reprojection_error = re["re"]  # [number of detected points in a single image] x 2 x [number of images]

    # Get detected corners in 2D
    dp = loadmat(data_folder / "imagePoints.mat")
    points2d = dp["imagePoints"]  # [number of detected points in a single image] x 2 x [number of images]

    return A, K, radial_distortion, tangential_distortion, reprojection_error, points2d<|MERGE_RESOLUTION|>--- conflicted
+++ resolved
@@ -3,12 +3,8 @@
 from scipy.io import loadmat
 from pathlib import Path
 from PIL import Image
-<<<<<<< HEAD
-import cv2 as cv
-=======
 from visualization.checkerboard import show_cb_image_with_detected_corners, draw_XY_arrows
 from algorithm.general.feature_analysis import define_XYZ_coordinate_system
->>>>>>> 1ef5798c
 
 def calibrate_with_matlab(config: dict, img_file_list: list):
     """
@@ -90,17 +86,6 @@
                         ]
                     )
 
-<<<<<<< HEAD
-                if radial_distortion.shape[1] == 2:
-                    dist_coef = np.concatenate([radial_distortion.flatten(), tangential_distortion.flatten()])
-                else:
-                    dist_coef = None
-                origin_point = cv.projectPoints(
-                    objectPoints=np.array([0.0, 0.0, 0.0]), rvec=cv.Rodrigues(A[0, idx_file][:3, :3])[0],
-                    tvec=A[0, idx_file][:3, 3].reshape(3, 1), cameraMatrix=K, distCoeffs=dist_coef
-                )[0][0][0]
-                plt.plot(origin_point[0], origin_point[1], "ro")
-=======
                 # Set an origin (X, Y, Z) = (0, 0, 0) and unit vectors in X and Y directions.
                 origin_point, x0, y0 = define_XYZ_coordinate_system(
                     rvec=rvec, tvec=tvec, intrinsicK=K, distortion_coeff=distortion_coeff
@@ -115,7 +100,6 @@
                     head_width=head_width,
                     head_length=head_length,
                 )
->>>>>>> 1ef5798c
 
             print(f"{img_file_list[idx_file].name} | Reprojection error = {mean_abs_reproject_err[idx_file]:.5f}")
 
